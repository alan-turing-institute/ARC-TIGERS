import logging
from typing import Any

import numpy as np
from sklearn.metrics import accuracy_score, precision_recall_fscore_support

logger = logging.getLogger(__name__)


def evaluate(dataset, preds) -> dict[str, Any]:
    """
    Compute metrics for a given dataset with preds.

    Args:
        dataset: The dataset to compute metrics for
        preds: The predictions for the dataset.
        model: The model to compute metrics with.

    Returns:
        A dictionary containing the computed metrics.
    """
    # Placeholder for actual metric computation
    eval_pred = (preds, dataset["label"])
    metrics = compute_metrics(eval_pred)
    metric_names = list(metrics.keys())
    for key in metric_names:
        if isinstance(metrics[key], list):
            # unpack multi-valued metrics into separate values for each class
            multi_metric = metrics.pop(key)
            if len(multi_metric) == 1:
                msg = "If metric value is a list, should have more than 1 value"
                raise ValueError(msg)
            for i, m in enumerate(multi_metric):
                metrics[f"{key}_{i}"] = m

    return metrics


# Define metrics
def compute_metrics(
    eval_pred: tuple[np.ndarray, np.ndarray],
) -> dict[str, Any]:
    logits, labels = eval_pred
<<<<<<< HEAD
    if logits.ndim > 1:
        predictions = np.argmax(logits, axis=-1)
    else:
        predictions = (logits > 0.5).astype(int)
=======
    # Allow logits to be passed as the predictions
    if np.issubdtype(logits.dtype, np.integer) and logits.ndim == 1:
        predictions = logits
    # Assume logits are probabilities
    else:
        predictions = np.argmax(logits, axis=-1)
>>>>>>> 5ed0bce5
    precision, recall, f1, _ = precision_recall_fscore_support(
        labels,
        predictions,
        labels=[0, 1],  # TODO: assumed labels are 0 and 1 here
    )
    acc = accuracy_score(labels, predictions)
    eval_scores = {
        "accuracy": acc,
        "f1": f1.tolist(),
        "precision": precision.tolist(),
        "recall": recall.tolist(),
    }
    logger.info("Eval metrics: %s", eval_scores)
    return eval_scores


def softmax(logits: np.ndarray) -> np.ndarray:
    """
    Compute the softmax of the logits.

    Args:
        logits: The logits to compute the softmax for.

    Returns:
        The softmax of the logits.
    """
    return np.exp(logits) / np.sum(np.exp(logits), axis=-1, keepdims=True)


def entropy(logits: np.ndarray) -> np.ndarray:
    """
    Compute the entropy of the logits.

    Args:
        logits: The logits to compute the entropy for.

    Returns:
        The entropy of the logits.
    """
    softmax_probs = softmax(logits)
    return -np.sum(softmax_probs * np.log(softmax_probs + 1e-10), axis=-1)


def get_stats(preds, labels):
    """
    Compute statistics for a given dataset with preds.

    Args:
        preds: The labels for the dataset.
        labels: The dataset to compute metrics for

    Returns:
        A dictionary containing the computed metrics.
    """
    # Placeholder for actual metric computation
    logits = np.array(preds)
    class_preds = np.argmax(logits, axis=-1)
    label_vector = np.array(labels)

    accuracy_vector = np.array(class_preds == label_vector, dtype=int)
    entropy_values = entropy(logits)

    return {
        "accuracy": accuracy_vector.tolist(),
        "softmax": softmax(logits).tolist(),
        "entropy": entropy_values.tolist(),
    }<|MERGE_RESOLUTION|>--- conflicted
+++ resolved
@@ -41,19 +41,15 @@
     eval_pred: tuple[np.ndarray, np.ndarray],
 ) -> dict[str, Any]:
     logits, labels = eval_pred
-<<<<<<< HEAD
-    if logits.ndim > 1:
-        predictions = np.argmax(logits, axis=-1)
-    else:
-        predictions = (logits > 0.5).astype(int)
-=======
-    # Allow logits to be passed as the predictions
-    if np.issubdtype(logits.dtype, np.integer) and logits.ndim == 1:
-        predictions = logits
-    # Assume logits are probabilities
+    if logits.ndim == 1:
+        # Allow logits to be passed as the predictions
+        if np.issubdtype(logits.dtype, np.integer):
+            predictions = logits
+        # Allow binary bredictions
+        else:
+            predictions = (logits > 0.5).astype(int)
     else:
         predictions = np.argmax(logits, axis=-1)
->>>>>>> 5ed0bce5
     precision, recall, f1, _ = precision_recall_fscore_support(
         labels,
         predictions,
