--- conflicted
+++ resolved
@@ -2,16 +2,12 @@
 from typing import Any
 
 import numpy as np
-<<<<<<< HEAD
+import torch
 from sklearn.metrics import (
     accuracy_score,
     classification_report,
     precision_recall_fscore_support,
 )
-=======
-import torch
-from sklearn.metrics import accuracy_score, precision_recall_fscore_support
->>>>>>> 311fa4a2
 
 logger = logging.getLogger(__name__)
 
