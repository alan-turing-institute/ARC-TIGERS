--- conflicted
+++ resolved
@@ -1,13 +1,9 @@
 from collections import Counter
 from collections.abc import Generator
 from copy import deepcopy
-<<<<<<< HEAD
 from typing import Any, Generator
 import pyarrow.csv as pv
 import pyarrow as pa
-=======
-from typing import Any
->>>>>>> ae31617a
 
 import numpy as np
 from datasets import Dataset, concatenate_datasets
