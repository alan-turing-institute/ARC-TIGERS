--- conflicted
+++ resolved
@@ -1,45 +1,12 @@
 from collections import Counter
 
 import torch
-<<<<<<< HEAD
-=======
-from datasets import Dataset, concatenate_datasets, load_dataset
-from numpy.random import Generator
->>>>>>> 16541464
 from torch import nn
-from transformers import PreTrainedTokenizer, Trainer
+from transformers import Trainer
 
 from arc_tigers.utils import get_device
 
 
-<<<<<<< HEAD
-=======
-def balance_dataset(dataset: Dataset, random_generator: Generator) -> Dataset:
-    """
-    This function takes a dataset and balances it by resamplling the classes to have an
-    equal number of samples for each class. It also
-
-    Args:
-        dataset: Huggingface dataset to be balanced
-        random_generator: Random generator to be used for shuffling the dataset
-
-    Returns:
-        dataset: A balanced dataset with an equal number of samples for each class
-    """
-    # Get the number of samples in each class
-    label_counts = Counter(dataset["label"])
-    # Calculate the number for each class
-    min_samples = min(label_counts.values())
-    resampled_data = []
-    for label in label_counts:
-        label_data = dataset.filter(lambda x, label=label: x["label"] == label)
-        resampled_data.append(
-            label_data.shuffle(generator=random_generator).select(range(min_samples))
-        )
-    return concatenate_datasets(resampled_data)
-
-
->>>>>>> 16541464
 class WeightedLossTrainer(Trainer):
     """
     Custom trainer, inhereted from the base Trainer class, that uses a weighted cross
@@ -84,125 +51,7 @@
         return (loss, outputs) if return_outputs else loss
 
 
-<<<<<<< HEAD
 def get_label_weights(dataset, verbose=True):
-=======
-def get_reddit_data(
-    setting: str,
-    target_config: str,
-    balanced: bool,
-    n_rows: int,
-    tokenizer: PreTrainedTokenizer,
-    random_seed: int,
-) -> tuple[Dataset, Dataset, Dataset, dict[str, dict[str, int]]]:
-    """
-    Loads and preprocesses the Reddit dataset based on the specified configuration.
-
-    Args:
-        setting (str): The classification setting, either "multi-class" or "one-vs-all".
-        target_config (str): The target configuration to use for the dataset.
-        balanced (bool): Whether to balance the dataset by resampling classes.
-        n_rows (int): The number of rows to load from the dataset.
-        tokenizer (PreTrainedTokenizer): The tokenizer to use for
-        reprocessing.
-        random_seed (int): The random seed to use for reproducibility.
-
-    Raises:
-        ValueError: If an unknown setting is provided.
-
-    Returns:
-        tuple: A tuple containing the training dataset, evaluation dataset, and test
-        dataset.
-    """
-    random_generator = np.random.default_rng(seed=random_seed)
-    # work out the data directory
-    data_dir = f"{DATA_DIR}/reddit_dataset_12/{n_rows}_rows/splits/{target_config}/"
-    # load dataset
-    dataset: dict[str, Dataset] = load_dataset(
-        "csv",
-        data_files={"train": f"{data_dir}/train.csv", "eval": f"{data_dir}/test.csv"},
-    )
-    meta_data = {}
-
-    if setting == "multi-class":
-        train_targets = BINARY_COMBINATIONS[target_config]["train"]
-        train_dataset = dataset["train"].filter(
-            lambda y: y in train_targets, input_columns=["label"]
-        )
-        train_target_map = get_target_mapping(setting, train_targets)
-        meta_data["train_target_map"] = train_target_map
-
-    elif setting == "one-vs-all":
-        train_dataset = dataset["train"]
-        train_targets = ONE_VS_ALL_COMBINATIONS[target_config]["train"]
-        test_targets = ONE_VS_ALL_COMBINATIONS[target_config]["test"]
-        train_target_map = get_target_mapping(setting, train_targets)
-        test_target_map = get_target_mapping(setting, test_targets)
-        meta_data["train_target_map"] = train_target_map
-        meta_data["test_target_map"] = test_target_map
-
-    else:
-        err_msg = (
-            f"Unknown setting: {setting}. Please use 'multi-class' or 'one-vs-all'."
-        )
-        raise ValueError(err_msg)
-
-    tokenized_train_dataset = train_dataset.map(
-        preprocess_function,
-        batched=True,
-        fn_kwargs={
-            "tokenizer": tokenizer,
-            "targets": train_target_map,
-        },
-    )
-    if setting == "one-vs-all":
-        tokenized_test_dataset: Dataset = dataset["test"].map(
-            preprocess_function,
-            batched=True,
-            fn_kwargs={
-                "tokenizer": tokenizer,
-                "targets": test_target_map,
-            },
-        )
-    elif setting == "multi-class":
-        # use the train set so hat the classes are consistent
-        tokenized_train_dataset, tokenized_test_dataset = (
-            tokenized_train_dataset.train_test_split(
-                test_size=0.5, generator=random_generator
-            ).values()
-        )
-
-    # balance the dataset
-    if balanced:
-        print("Balancing the datasets...")
-        tokenized_train_dataset = balance_dataset(
-            tokenized_train_dataset, random_generator=random_generator
-        )
-        tokenized_test_dataset = balance_dataset(
-            tokenized_test_dataset, random_generator=random_generator
-        )
-
-    # Split dataset
-    train_data, eval_data = tokenized_train_dataset.train_test_split(
-        test_size=0.1, generator=random_generator
-    ).values()
-    return train_data, eval_data, tokenized_test_dataset, meta_data
-
-
-def get_label_weights(dataset: Dataset, verbose=True) -> list[float]:
-    """
-    This function takes a dataset and calculates the weights for each class based on
-    the inverse of the class frequencies.
-
-    Args:
-        dataset: Huggingface dataset used for training
-        verbose: should the class counts and according weights be printed?
-        Defaults to True.
-
-    Returns:
-        the loss weights for each class
-    """
->>>>>>> 16541464
     label_counter = Counter(dataset["label"])
     label_counts = dict(sorted(label_counter.items(), key=lambda item: item[1]))
     label_weights = [
