--- conflicted
+++ resolved
@@ -31,11 +31,8 @@
     "datasets>=3.5.1",
     "numpy>=2.2.5",
     "pandas>=2.2.3",
-<<<<<<< HEAD
     "scikit-learn>=1.6.1",
-=======
     "pytest>=8.3.5",
->>>>>>> 0937cba4
     "torch>=2.7.0",
     "tqdm>=4.67.1",
     "transformers>=4.51.3",
