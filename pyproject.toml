[build-system]
requires = ["setuptools>=61"]
build-backend = "setuptools.build_meta"

[project]
name = "ARC-TIGERS"
version = "0.1.0"
authors = [
  { name = "Applied Research Centre", email = "arc@turing.ac.uk" },
]
description = "Testing Imbalanced cateGory classifiERS"
readme = "README.md"
requires-python = ">=3.10"
classifiers = [
  "Development Status :: 1 - Planning",
  "Intended Audience :: Science/Research",
  "Intended Audience :: Developers",
  "License :: OSI Approved :: MIT License",
  "Operating System :: OS Independent",
  "Programming Language :: Python",
  "Programming Language :: Python :: 3",
  "Programming Language :: Python :: 3 :: Only",
  "Programming Language :: Python :: 3.10",
  "Programming Language :: Python :: 3.11",
  "Programming Language :: Python :: 3.12",
  "Topic :: Scientific/Engineering",
  "Typing :: Typed",
]
dependencies = [
    "datasets>=3.5.1",
    "matplotlib>=3.10.1",
    "numpy>=2.2.5",
    "pandas>=2.2.3",
    "scikit-learn>=1.6.1",
    "pytest>=8.3.5",
    "torch>=2.7.0",
    "tqdm>=4.67.1",
    "transformers>=4.51.3",
    "accelerate>=1.6.0",
<<<<<<< HEAD
    "seaborn>=0.13.2",
=======
    "ipykernel>=6.29.5",
>>>>>>> 5ed0bce5
]

[project.optional-dependencies]
dev = [
  "pytest >=6",
  "pytest-cov >=3",
  "pre-commit",
]

[project.urls]
Homepage = "https://github.com/alan-turing-institute/ARC-TIGERS"
"Bug Tracker" = "https://github.com/alan-turing-institute/ARC-TIGERS/issues"
Discussions = "https://github.com/alan-turing-institute/ARC-TIGERS/discussions"
Changelog = "https://github.com/alan-turing-institute/ARC-TIGERS/releases"

[tool.pytest.ini_options]
minversion = "6.0"
addopts = ["-ra", "--showlocals", "--strict-markers", "--strict-config"]
xfail_strict = true
filterwarnings = [
  "error",
]
log_cli_level = "INFO"
testpaths = [
  "tests",
]

[tool.coverage]
run.source = ["arc_tigers"]
port.exclude_lines = [
  'pragma: no cover',
  '\.\.\.',
  'if typing.TYPE_CHECKING:',
]

[tool.mypy]
files = ["src", "tests"]
python_version = "3.10"
show_error_codes = true
warn_unreachable = true
disallow_untyped_defs = false
disallow_incomplete_defs = false
check_untyped_defs = true
strict = false
ignore_missing_imports = true

[tool.ruff]
src = ["src"]
exclude = []
line-length = 88  # how long you want lines to be

[tool.ruff.format]
docstring-code-format = true  # code snippets in docstrings will be formatted

[tool.ruff.lint]
select = [
  "E", "F", "W", # flake8
  "B",           # flake8-bugbear
  "I",           # isort
  "ARG",         # flake8-unused-arguments
  "C4",          # flake8-comprehensions
  "EM",          # flake8-errmsg
  "ICN",         # flake8-import-conventions
  "ISC",         # flake8-implicit-str-concat
  "G",           # flake8-logging-format
  "PGH",         # pygrep-hooks
  "PIE",         # flake8-pie
  "PL",          # pylint
  "PT",          # flake8-pytest-style
  "RET",         # flake8-return
  "RUF",         # Ruff-specific
  "SIM",         # flake8-simplify
  "UP",          # pyupgrade
  "YTT",         # flake8-2020
  "EXE",         # flake8-executable
]
ignore = [
  "PLR",    # Design related pylint codes
  "ISC001", # Conflicts with formatter
]
unfixable = [
  "F401",   # Would remove unused imports
  "F841",   # Would remove unused variables
]
flake8-unused-arguments.ignore-variadic-names = true  # allow unused *args/**kwargsisort.required-imports = ["from __future__ import annotations"]<|MERGE_RESOLUTION|>--- conflicted
+++ resolved
@@ -37,11 +37,8 @@
     "tqdm>=4.67.1",
     "transformers>=4.51.3",
     "accelerate>=1.6.0",
-<<<<<<< HEAD
     "seaborn>=0.13.2",
-=======
     "ipykernel>=6.29.5",
->>>>>>> 5ed0bce5
 ]
 
 [project.optional-dependencies]
