[build-system]
requires = ["setuptools>=61"]
build-backend = "setuptools.build_meta"

[project]
name = "ARC-TIGERS"
version = "0.1.0"
authors = [
  { name = "Applied Research Centre", email = "arc@turing.ac.uk" },
]
description = "Testing Imbalanced cateGory classifiERS"
readme = "README.md"
requires-python = ">=3.10"
classifiers = [
  "Development Status :: 1 - Planning",
  "Intended Audience :: Science/Research",
  "Intended Audience :: Developers",
  "License :: OSI Approved :: MIT License",
  "Operating System :: OS Independent",
  "Programming Language :: Python",
  "Programming Language :: Python :: 3",
  "Programming Language :: Python :: 3 :: Only",
  "Programming Language :: Python :: 3.10",
  "Programming Language :: Python :: 3.11",
  "Programming Language :: Python :: 3.12",
  "Topic :: Scientific/Engineering",
  "Typing :: Typed",
]
dependencies = [
    "datasets>=3.5.1",
    "matplotlib>=3.10.1",
    "numpy>=2.2.5",
    "pandas>=2.2.3",
    "scikit-learn>=1.6.1",
    "pytest>=8.3.5",
    "torch>=2.7.0",
    "tqdm>=4.67.1",
    "transformers>=4.51.3",
    "accelerate>=1.6.0",
    "seaborn>=0.13.2",
    "ipykernel>=6.29.5",
    "sentence-transformers>=4.1.0",
<<<<<<< HEAD
    "pyarrow>=20.0.0",
=======
    "nltk>=3.9.1",
>>>>>>> ae31617a
]

[project.optional-dependencies]
dev = [
  "pytest >=6",
  "pytest-cov >=3",
  "pre-commit",
]

[project.urls]
Homepage = "https://github.com/alan-turing-institute/ARC-TIGERS"
"Bug Tracker" = "https://github.com/alan-turing-institute/ARC-TIGERS/issues"
Discussions = "https://github.com/alan-turing-institute/ARC-TIGERS/discussions"
Changelog = "https://github.com/alan-turing-institute/ARC-TIGERS/releases"

[tool.pytest.ini_options]
minversion = "6.0"
addopts = ["-ra", "--showlocals", "--strict-markers", "--strict-config"]
xfail_strict = true
filterwarnings = [
  "error",
]
log_cli_level = "INFO"
testpaths = [
  "tests",
]

[tool.coverage]
run.source = ["arc_tigers"]
port.exclude_lines = [
  'pragma: no cover',
  '\.\.\.',
  'if typing.TYPE_CHECKING:',
]

[tool.mypy]
files = ["src", "tests"]
python_version = "3.10"
show_error_codes = true
warn_unreachable = true
disallow_untyped_defs = false
disallow_incomplete_defs = false
check_untyped_defs = true
strict = false
ignore_missing_imports = true

[tool.ruff]
src = ["src"]
exclude = []
line-length = 88  # how long you want lines to be

[tool.ruff.format]
docstring-code-format = true  # code snippets in docstrings will be formatted

[tool.ruff.lint]
select = [
  "E", "F", "W", # flake8
  "B",           # flake8-bugbear
  "I",           # isort
  "ARG",         # flake8-unused-arguments
  "C4",          # flake8-comprehensions
  "EM",          # flake8-errmsg
  "ICN",         # flake8-import-conventions
  "ISC",         # flake8-implicit-str-concat
  "G",           # flake8-logging-format
  "PGH",         # pygrep-hooks
  "PIE",         # flake8-pie
  "PL",          # pylint
  "PT",          # flake8-pytest-style
  "RET",         # flake8-return
  "RUF",         # Ruff-specific
  "SIM",         # flake8-simplify
  "UP",          # pyupgrade
  "YTT",         # flake8-2020
  "EXE",         # flake8-executable
]
ignore = [
  "PLR",    # Design related pylint codes
  "ISC001", # Conflicts with formatter
]
unfixable = [
  "F401",   # Would remove unused imports
  "F841",   # Would remove unused variables
]
flake8-unused-arguments.ignore-variadic-names = true  # allow unused *args/**kwargsisort.required-imports = ["from __future__ import annotations"]<|MERGE_RESOLUTION|>--- conflicted
+++ resolved
@@ -40,11 +40,8 @@
     "seaborn>=0.13.2",
     "ipykernel>=6.29.5",
     "sentence-transformers>=4.1.0",
-<<<<<<< HEAD
     "pyarrow>=20.0.0",
-=======
     "nltk>=3.9.1",
->>>>>>> ae31617a
 ]
 
 [project.optional-dependencies]
