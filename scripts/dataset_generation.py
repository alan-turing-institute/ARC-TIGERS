import json
import os

import pandas as pd
from tqdm import tqdm

from arc_tigers.data.utils import ONE_VS_ALL_COMBINATIONS, clean_row, flag_row


def main(args):
    """
    Takes as an argument a json file containing reddit comments and posts, and generates
      a dataset which uses the associated subreddit as a label. The dataset comprsises
      of a train set, and a test set, which have related but different subreddits for
      the purposes of evaluation. The target class in a given dataset is poorly
      represented, with the ratio of target classes to non target classes being defined
      by the imbalance ratio

    Args:
        args: _description_
    """

    split = ONE_VS_ALL_COMBINATIONS[args.split]
    save_dir = "/".join(args.data_dir.split("/")[:-1])

    with open(args.data_dir) as f:
        data = json.load(f)

    train_data_targets = []
    test_data_targets = []

    non_targets = [[], []]

    for row_index, row in enumerate(tqdm(data)):
        if flag_row(row):
            continue
        if row["communityName"] in split["train"]:
            train_data_targets.append(clean_row(row))
        elif row["communityName"] in split["test"]:
            test_data_targets.append(clean_row(row))
        else:
            non_targets[row_index % 2].append(clean_row(row))

    # Imbalance the dataset
<<<<<<< HEAD
    imbalance_ratio = float(args.r)
    if imbalance_ratio < 1:
        n_targets = int(imbalance_ratio)
=======
    if args.r is not None:
        imbalance_ratio = args.r
        if isinstance(imbalance_ratio, int):
            n_targets = imbalance_ratio
        else:
            n_targets = int(len(non_targets[0]) * imbalance_ratio)

        n_train_targets = n_targets
        n_test_targets = n_targets
>>>>>>> 06b4d019
    else:
        # None will just use all values in array
        n_train_targets = len(train_data_targets)
        n_test_targets = len(test_data_targets)

    train_data = train_data_targets[:n_targets] + non_targets

    train_targets_df = pd.DataFrame.from_dict(
        train_data_targets[:n_train_targets]
    ).sort_values("len", ascending=False, inplace=False)

    test_targets_df = pd.DataFrame.from_dict(
        test_data_targets[:n_test_targets]
    ).sort_values("len", ascending=False, inplace=False)

    train_non_targets_df = pd.DataFrame.from_dict(non_targets[0]).sort_values(
        "len", ascending=False, inplace=False
    )
    test_non_targets_df = pd.DataFrame.from_dict(non_targets[1]).sort_values(
        "len", ascending=False, inplace=False
    )

    train_data = pd.concat([train_targets_df, train_non_targets_df])
    test_data = pd.concat([test_targets_df, test_non_targets_df])

    save_path = f"{save_dir}/splits/{args.split}/"
    os.makedirs(save_path, exist_ok=True)
    train_data.to_csv(f"{save_path}/train.csv", index=False)
    test_data.to_csv(f"{save_path}/test.csv", index=False)
    print(f"Train data: {len(train_data)} total | {n_train_targets} targets")
    print(f"Test data: {len(test_data)} total | {n_test_targets} targets")
    print(f"Train data saved to {save_path}")


if __name__ == "__main__":
    import argparse

    parser = argparse.ArgumentParser(description="Generate dataset")
    parser.add_argument(
        "data_dir",
        type=str,
        default="../data/reddit_dataset_12/15000000_rows/filtered_rows.json",
        help="Path to the data used for generation",
    )
    parser.add_argument(
        "split",
        type=str,
        help=(
            "Split to generate, options are: sport, american_football, ami, news, "
            "advice"
        ),
    )

    parser.add_argument(
        "-r",
        default=None,
        help="Imbalance ratio for the dataset. provide a float or int, "
        "where 0.01 means 1% of the dataset is target classes. Int values are also "
        "accepted, where 100 means 100 samples are the target classes.",
    )
    args = parser.parse_args()
    main(args)<|MERGE_RESOLUTION|>--- conflicted
+++ resolved
@@ -42,11 +42,6 @@
             non_targets[row_index % 2].append(clean_row(row))
 
     # Imbalance the dataset
-<<<<<<< HEAD
-    imbalance_ratio = float(args.r)
-    if imbalance_ratio < 1:
-        n_targets = int(imbalance_ratio)
-=======
     if args.r is not None:
         imbalance_ratio = args.r
         if isinstance(imbalance_ratio, int):
@@ -56,7 +51,6 @@
 
         n_train_targets = n_targets
         n_test_targets = n_targets
->>>>>>> 06b4d019
     else:
         # None will just use all values in array
         n_train_targets = len(train_data_targets)
