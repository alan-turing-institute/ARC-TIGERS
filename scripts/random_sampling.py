--- conflicted
+++ resolved
@@ -7,121 +7,9 @@
 from datasets import Dataset
 from tqdm import tqdm
 
-<<<<<<< HEAD
-from arc_tigers.data.reddit_data import get_reddit_data
-from arc_tigers.data.synthetic import get_synthetic_data
-from arc_tigers.eval.utils import compute_metrics, get_stats
-from arc_tigers.model.beta_model import BetaModel
-from arc_tigers.sample.random import RandomSampler
-from arc_tigers.utils import load_yaml
-
-
-def imbalance_dataset(dataset, seed, class_balance):
-    # Imbalance the dataset based on the class_balance variable
-    class_labels = np.array(dataset["label"])
-    class_0_indices = np.where(class_labels == 0)[0]
-    class_1_indices = np.where(class_labels == 1)[0]
-
-    # Calculate the number of samples for each class based on class_balance
-    n_class_0 = len(class_0_indices)
-    n_class_1 = int(n_class_0 * class_balance)
-
-    # Randomly sample indices for each class
-    rng = np.random.default_rng(seed)
-    sampled_class_0_indices = rng.choice(class_0_indices, n_class_0, replace=False)
-    sampled_class_1_indices = rng.choice(class_1_indices, n_class_1, replace=False)
-
-    # Combine the sampled indices and sort them
-    sampled_indices = np.sort(
-        np.concatenate([sampled_class_0_indices, sampled_class_1_indices])
-    )
-
-    # Subset the dataset and predictions
-    dataset = dataset.select(sampled_indices)
-    # Print class counts
-    print(f"Class 0 count: {len(sampled_class_0_indices)}")
-    print(f"Class 1 count: {len(sampled_class_1_indices)}")
-    return dataset
-
-
-def evaluate(dataset, preds) -> dict[str, float]:
-    """
-    Compute metrics for a given dataset with preds.
-
-    Args:
-        dataset: The dataset to compute metrics for
-        preds: The predictions for the dataset.
-        model: The model to compute metrics with.
-
-    Returns:
-        A dictionary containing the computed metrics.
-    """
-    # Placeholder for actual metric computation
-    eval_pred = (preds, dataset["label"])
-    metrics = compute_metrics(eval_pred)
-    metric_names = list(metrics.keys())
-    for key in metric_names:
-        if isinstance(metrics[key], list):
-            # unpack multi-valued metrics into separate values for each class
-            multi_metric = metrics.pop(key)
-            if len(multi_metric) == 1:
-                msg = "If metric value is a list, should have more than 1 value"
-                raise ValueError(msg)
-            for i, m in enumerate(multi_metric):
-                metrics[f"{key}_{i}"] = m
-
-    return metrics
-
-
-def sample_dataset_metrics(
-    dataset: Dataset,
-    preds,
-    seed: int,
-    max_labels: int | None = None,
-    evaluate_steps: list[int] | None = None,
-) -> list[dict[str, float]]:
-    """
-    Simulate iteratively random sampling the whole dataset, re-computing metrics
-    after each sample.
-
-    Args:
-        dataset: The dataset to sample from.
-        preds: The predictions for the dataset.
-        model: The model to compute metrics with.
-        seed: The random seed for sampling.
-        max_labels: The maximum number of labels to sample. If None, the whole dataset
-            will be sampled.
-
-    Returns:
-        A list of dictionaries containing the computed metrics after each sample.
-    """
-    if max_labels is None:
-        max_labels = len(dataset)
-    if evaluate_steps is None:
-        evaluate_steps = list(range(1, max_labels + 1))
-    evaluate_steps = deepcopy(evaluate_steps)
-    sampler = RandomSampler(dataset, seed)
-    metrics = []
-    next_eval_step = evaluate_steps.pop(0)
-    for n in range(max_labels):
-        sampler.sample()
-        if (n + 1) == next_eval_step:
-            metric = evaluate(
-                dataset[sampler.labelled_idx], preds[sampler.labelled_idx]
-            )
-            metric["n"] = n + 1
-            metrics.append(metric)
-            if evaluate_steps:
-                next_eval_step = evaluate_steps.pop(0)
-            else:
-                break
-
-    return metrics
-=======
 from arc_tigers.data.utils import sample_dataset_metrics
 from arc_tigers.eval.reddit_eval import get_preds
 from arc_tigers.eval.utils import evaluate, get_stats
->>>>>>> 5ed0bce5
 
 
 def main(
@@ -208,7 +96,6 @@
     parser.add_argument("--n_repeats", type=int, required=True)
     parser.add_argument("--max_labels", type=int, required=True)
     parser.add_argument("--seed", type=int, required=True)
-<<<<<<< HEAD
     parser.add_argument(
         "--model_adv",
         type=float,
@@ -224,83 +111,21 @@
         default=10000,
         help="Number of samples to generate if using a synthetic dataset",
     )
+
     args = parser.parse_args()
 
-    # calculate predictions for whole dataset
-
-    if args.model_config == "beta_model":
-        # Arbitrary tokenizer only loaded for compatibility with other functions, not
-        # used by the ssynthetic Beta model.
-        tokenizer = AutoTokenizer.from_pretrained("roberta-base")
-    else:
-        print(f"Loading model and tokenizer from {args.save_dir}...")
-        model_config = load_yaml(args.model_config)
-        tokenizer = AutoTokenizer.from_pretrained(model_config["model_id"])
-        model = AutoModelForSequenceClassification.from_pretrained(
-            model_config["model_id"]
-        )
-
-    if args.data_config == "synthetic":
-        negative_samples = int(args.synthetic_samples / (1 + args.class_balance))
-        positive_samples = args.synthetic_samples - negative_samples
-        imbalance = positive_samples / args.synthetic_samples
-        test_dataset = get_synthetic_data(
-            args.synthetic_samples, imbalance, seed=args.seed, tokenizer=tokenizer
-        )
-        meta_data = {
-            "n_class_0": int((np.array(test_dataset["label"]) == 0).sum()),
-            "n_class_1": int((np.array(test_dataset["label"]) == 1).sum()),
-        }
-    else:
-        data_config = load_yaml(args.data_config)
-        _, _, test_dataset, meta_data = get_reddit_data(
-            **data_config["data_args"], tokenizer=tokenizer
-        )
-        if args.class_balance != 1.0:
-            test_dataset = imbalance_dataset(
-                test_dataset, seed=args.seed, class_balance=args.class_balance
-            )
-
-    # Data collator
-    data_collator = DataCollatorWithPadding(tokenizer=tokenizer)
-
-    # Save meta_data to the save_dir
-    meta_data_path = os.path.join(args.save_dir, "data_stats.json")
-    with open(meta_data_path, "w") as meta_file:
-        json.dump(meta_data, meta_file, indent=2)
-
-    if args.model_config == "beta_model":
-        n_class_0 = (np.array(test_dataset["label"]) == 0).sum()
-        n_class_1 = (np.array(test_dataset["label"]) == 1).sum()
-        # BetaModel uses a different definition of imbalance than the class_balance
-        # used in the rest of this script - we should settle on one definition.
-        # The BetaModel form is the proportion of data in the minority class
-        imbalance = n_class_1 / (n_class_0 + n_class_1)
-        model = BetaModel.from_imbalance_and_advantage(imbalance, args.model_adv)
-
-    training_args = TrainingArguments(
-        output_dir="tmp",
-        per_device_eval_batch_size=16,
-        use_cpu=True,
-        use_mps_device=False,
+    synthetic_args = (
+        {"model_adv": args.model_adv, "synthetic_samples": args.synthetic_samples}
+        if args.data_config == "synthetic"
+        else None
     )
-    # Trainer
-    trainer = Trainer(
-        model=model,
-        args=training_args,
-        processing_class=tokenizer,
-        data_collator=data_collator,
-        compute_metrics=compute_metrics,
-=======
-
-    args = parser.parse_args()
 
     preds, test_dataset = get_preds(
         data_config_path=args.data_config,
         save_dir=args.save_dir,
         class_balance=args.class_balance,
         seed=args.seed,
->>>>>>> 5ed0bce5
+        synthetic_args=synthetic_args,
     )
 
     main(
